# Copyright 2019 Google LLC
#
# Licensed under the Apache License, Version 2.0 (the "License");
# you may not use this file except in compliance with the License.
# You may obtain a copy of the License at
#
#     https://www.apache.org/licenses/LICENSE-2.0
#
# Unless required by applicable law or agreed to in writing, software
# distributed under the License is distributed on an "AS IS" BASIS,
# WITHOUT WARRANTIES OR CONDITIONS OF ANY KIND, either express or implied.
# See the License for the specific language governing permissions and
# limitations under the License.
"""
Parallelization primitives.
"""

import numpy as onp

from jax import ad_util
from jax.lax import lax
from jax.abstract_arrays import ShapedArray
from jax.interpreters import ad
from jax.interpreters import parallel
from jax.interpreters import xla
from jax.interpreters import pxla
from jax.util import partial, unzip2, prod
from jax.lib import xla_bridge

from jax.interpreters.pxla import axis_index


### parallel traceables

def psum(x, axis_name):
  """Compute an all-reduce sum on ``x`` over the pmapped axis ``axis_name``.

  Args:
    x: array with a mapped axis named ``axis_name``.
    axis_name: hashable Python object used to name a pmapped axis (see the
      ``pmap`` docstring for more details).

  Returns:
    An array with the same shape as ``x`` representing the result of an
    all-reduce sum along the axis ``axis_name``.

  For example, with 4 XLA devices available:

  >>> x = np.arange(4)
  >>> y = jax.pmap(lambda x: jax.lax.psum(x, 'i'), axis_name='i')(x)
  >>> print(y)
  [6 6 6 6]
  >>> y = jax.pmap(lambda x: x / jax.lax.psum(x, 'i'), axis_name='i')(x)
  >>> print(y)
  [ 0.          0.16666667  0.33333334  0.5       ]
  """
  return psum_p.bind(x, axis_name=axis_name)

def pmax(x, axis_name):
  """Compute an all-reduce max on ``x`` over the pmapped axis ``axis_name``.

  Args:
    x: array with a mapped axis named ``axis_name``.
    axis_name: hashable Python object used to name a pmapped axis (see the
      ``pmap`` docstring for more details).

  Returns:
    An array with the same shape as ``x`` representing the result of an
    all-reduce max along the axis ``axis_name``.
  """
  return pmax_p.bind(x, axis_name=axis_name)

def pmin(x, axis_name):
  """Compute an all-reduce min on ``x`` over the pmapped axis ``axis_name``.

  Args:
    x: array with a mapped axis named ``axis_name``.
    axis_name: hashable Python object used to name a pmapped axis (see the
      ``pmap`` docstring for more details).

  Returns:
    An array with the same shape as ``x`` representing the result of an
    all-reduce min along the axis ``axis_name``.
  """
  return pmin_p.bind(x, axis_name=axis_name)

def ppermute(x, axis_name, perm):
  """Perform a collective permutation according to the permutation ``perm``.

  This function is an analog of the CollectivePermute XLA HLO.

  Args:
    x: array with a mapped axis named ``axis_name``.
    axis_name: hashable Python object used to name a pmapped axis (see the
      ``pmap`` docstring for more details).
    perm: list of pairs of ints, representing (source_index, destination_index)
      pairs that encode how the mapped axis named ``axis_name`` should be
      shuffled. The integer values are treated as indices into the mapped axis
      ``axis_name``. Any two pairs should not have the same source index or the
      same destination index. For each index of the axis ``axis_name`` that does
      not correspond to a destination index in ``perm``, the corresponding
      values in ``x`` are filled with zeros of the appropriate type.

  Returns:
    An array with the same shape as ``x`` representing the result of an
    all-reduce min along the axis ``axis_name``.
  """
  return ppermute_p.bind(x, axis_name=axis_name, perm=perm)

def pswapaxes(x, axis_name, axis):
  """Swap the pmapped axis ``axis_name`` with the unmapped axis ``axis``.

  The mapped axis size must be equal to the size of the unmapped axis; that is,
  we must have ``lax.psum(1, axis_name) == x.shape[axis]``.

  This function is a special case of ``all_to_all`` where the pmapped axis of
  the input is placed at the position ``axis`` in the output. That is, it is
  equivalent to ``all_to_all(x, axis_name, axis, axis)``.

  Args:
    x: array with a mapped axis named ``axis_name``.
    axis_name: hashable Python object used to name a pmapped axis (see the
      ``pmap`` docstring for more details).
    axis: int indicating the unmapped axis of ``x`` to map with the name
      ``axis_name``.

  Returns:
    An array with shape ``np.insert(np.delete(x.shape, axis), axis, axis_size)``
    where ``axis_size`` is the size of the mapped axis named ``axis_name`` in
    the input ``x``.
  """
  return all_to_all(x, axis_name, axis, axis)

def all_to_all(x, axis_name, split_axis, concat_axis):
  """Materialize the mapped axis and map a different axis.

  In the output, the input mapped axis ``axis_name`` is materialized at the
  logical axis position ``concat_axis``, and the input unmapped axis at position
  ``split_axis`` is mapped with the name ``axis_name``.

  The input mapped axis size must be equal to the size of the axis to be mapped;
  that is, we must have ``lax.psum(1, axis_name) == x.shape[split_axis]``.

  Args:
    x: array with a mapped axis named ``axis_name``.
    axis_name: hashable Python object used to name a pmapped axis (see the
      ``pmap`` docstring for more details).
    split_axis: int indicating the unmapped axis of ``x`` to map with the name
      ``axis_name``.
    concat_axis: int indicating the position in the output to materialize the
      mapped axis of the input with the name ``axis_name``.

  Returns:
    An array with shape given by the expression::
      np.insert(np.delete(x.shape, split_axis), concat_axis, axis_size)

    where ``axis_size`` is the size of the mapped axis named ``axis_name`` in
    the input ``x``, i.e. ``axis_size = lax.psum(1, axis_name)``.
  """
  if psum(1, axis_name) != x.shape[split_axis]:
    msg = ("all_to_all requires the size of the mapped axis axis_name to equal "
          "x.shape[split_axis], but they are {} and {} respectively.")
    raise ValueError(msg.format(psum(1, axis_name), x.shape[split_axis]))
  return all_to_all_p.bind(x, split_axis=split_axis, concat_axis=concat_axis,
                           axis_name=axis_name)


def pcollect(x, axis_name):
  return pcollect_p.bind(x, axis_name=axis_name)


### parallel primitives

def standard_pmap_primitive(name):
  prim = pxla.PmapPrimitive(name)
  prim.def_impl(partial(pxla.apply_parallel_primitive, prim))
  prim.def_abstract_eval(lambda x, *args, **params: x)
  return prim


def _allreduce_split_axis_rule(prim, reducer, vals, which_mapped, axis_name):
  assert tuple(which_mapped) == (True,)
  x, = vals
  return prim.bind(reducer(x, [0]), axis_name=axis_name), False

def _allreduce_translation_rule(prim, c, val, replica_groups):
  dtype = c.GetShape(val).numpy_dtype()
  scalar = xla_bridge.Shape.array_shape(dtype, ())
  computation = xla.primitive_computation(prim, scalar, scalar)
  return c.AllReduce(val, computation, replica_groups=replica_groups)

psum_p = standard_pmap_primitive('psum')
pxla.split_axis_rules[psum_p] = \
    partial(_allreduce_split_axis_rule, psum_p, lax._reduce_sum)
pxla.parallel_translation_rules[psum_p] = \
    partial(_allreduce_translation_rule, lax.add_p)
pxla.parallel_pure_rules[psum_p] = lambda x, shape: x * prod(shape)
ad.deflinear(psum_p, lambda t, axis_name: [t])


pmax_p = standard_pmap_primitive('pmax')
pxla.parallel_translation_rules[pmax_p] = \
    partial(_allreduce_translation_rule, lax.max_p)
pxla.split_axis_rules[pmax_p] = \
    partial(_allreduce_split_axis_rule, pmax_p, lax._reduce_max)


pmin_p = standard_pmap_primitive('pmin')
pxla.parallel_translation_rules[pmin_p] = \
    partial(_allreduce_translation_rule, lax.min_p)
pxla.split_axis_rules[pmin_p] = \
    partial(_allreduce_split_axis_rule, pmin_p, lax._reduce_min)


def _ppermute_translation_rule(c, x, replica_groups, perm):
  group_size = len(replica_groups[0])
  srcs, dsts = unzip2((src % group_size, dst % group_size) for src, dst in perm)
  if not (len(srcs) == len(set(srcs)) and len(dsts) == len(set(dsts))):
    msg = "ppermute sources and destinations must be unique, got {}."
    raise ValueError(msg.format(perm))

  full_perm = []
  for grp in replica_groups:
    grp = list(sorted(grp))
    full_perm.extend((grp[src], grp[dst]) for src, dst in perm)
  return c.CollectivePermute(x, full_perm)

def _ppermute_transpose_rule(t, perm, axis_name):
  srcs, dsts = unzip2(perm)
  inverse_perm = list(zip(dsts, srcs))
  return [ppermute(t, axis_name=axis_name, perm=inverse_perm)]

ppermute_p = standard_pmap_primitive('ppermute')
ad.deflinear(ppermute_p, _ppermute_transpose_rule)
pxla.parallel_translation_rules[ppermute_p] = _ppermute_translation_rule


def _all_to_all_translation_rule(c, x, split_axis, concat_axis, replica_groups):
  return c.AllToAll(x, split_axis, concat_axis, replica_groups)

def _all_to_all_split_axis_rule(vals, which_mapped, split_axis, concat_axis,
                                axis_name):
  assert tuple(which_mapped) == (True,)
  x, = vals
  # perform the communication to swap the hardware-mapped axes
  stacked = all_to_all_p.bind(x, split_axis=split_axis + 1, concat_axis=0,
                              axis_name=axis_name)
  # transpose the newly mapped axis to the front, newly unmapped to concat_axis
  out = _moveaxis(split_axis + 1, 0, stacked)
  out = _moveaxis(1, concat_axis + 1, out)
  return out, True

def _moveaxis(src, dst, x):
  perm = [i for i in range(x.ndim) if i != src]
  perm.insert(dst, src)
  return lax.transpose(x, perm)

all_to_all_p = standard_pmap_primitive('all_to_all')
pxla.parallel_translation_rules[all_to_all_p] = _all_to_all_translation_rule
pxla.split_axis_rules[all_to_all_p] = _all_to_all_split_axis_rule


### papply rules
# TODO(skye): it would be nice if we could put these with their corresponding
# primitives, but that currently causes circular dependencies. More refactoring
# might fix this.


def _drop(x, dim, axis_name):
  return lax.dynamic_index_in_dim(x, axis_index(axis_name), dim, False)

def _allgather(x, dim, size, axis_name):
  shape = list(x.shape)
  shape.insert(dim, size)
  out = lax.full(shape, lax._const(x, 0))
  out = lax.dynamic_update_index_in_dim(out, x, axis_index(axis_name), dim)
  return psum(out, axis_name)


def _broadcasting_papply(prim, name, size, vals, axes, **params):
  x, y = vals
  xdim, ydim = axes

  if xdim is None:
    if x.shape:
      if x.shape[ydim] == 1:
        x = x.reshape(onp.delete(x.shape, ydim))
      else:
        x = _drop(x, ydim, name)
    return prim.bind(x, y, **params), ydim
  elif ydim is None:
    if y.shape:
      if y.shape[xdim] == 1:
        y = y.reshape(onp.delete(y.shape, xdim))
      else:
        y = _drop(y, xdim, name)
    return prim.bind(x, y, **params), xdim
  elif xdim == ydim:
    return prim.bind(x, y, **params), xdim
  else:
    x_tosplit = ydim - int(xdim <= ydim)
    y_tosplit = xdim - int(ydim <= xdim)
    if y.shape[y_tosplit] == 1:
      y = _allgather(y, ydim, size, name)
      y = y.reshape(onp.delete(y.shape, xdim))
      return prim.bind(x, y, **params), ydim
    elif x.shape[x_tosplit] == 1:
      x = _allgather(x, xdim, size, name)
      x = x.reshape(onp.delete(x.shape, ydim))
      return prim.bind(x, y, **params), ydim
    else:
      x = all_to_all(x, name, x_tosplit, xdim)
      return prim.bind(x, y, **params), ydim

def _defbroadcasting(prim):
  parallel.papply_primitive_rules[prim] = partial(_broadcasting_papply, prim)


def _vectorized_papply(prim, name, size, vals, axes, **params):
  assert all(axes[0] == a for a in axes[1:])
  return prim.bind(*vals, **params), axes[0]

def _defvectorized(prim):
  parallel.papply_primitive_rules[prim] = partial(_vectorized_papply, prim)


def _reducer_papply(prim, cprim, name, size, vals, papply_axes, axes, **kwargs):
  operand, = vals
  papply_axis, = papply_axes

  other_axes = [i for i in axes if i != papply_axis]
  other_axes = [i - 1 if i > papply_axis else i for i in other_axes]

  if other_axes:
    if 'input_shape' in kwargs:  # special to the reduce-sum family
      s = kwargs['input_shape']
      kwargs['input_shape'] = s[:papply_axis] + s[papply_axis + 1:]
    result = prim.bind(operand, axes=tuple(other_axes), **kwargs)
  else:
    result = operand

  if not axes or papply_axis in axes:
    return cprim.bind(result, axis_name=name), None
  else:
    new_papply_axis = papply_axis - onp.sum(onp.less(other_axes, papply_axis))
    return result, new_papply_axis

def _defreducer(prim, collective_prim):
  parallel.papply_primitive_rules[prim] = partial(_reducer_papply, prim, collective_prim)


def _identity_papply(prim, argnum, name, vals, axes, **params):
  return prim.bind(*vals, **params), axes[argnum]

def _defidentity(prim, argnum=0):
  parallel.papply_primitive_rules[prim] = partial(_identity_papply, prim, argnum)


_defvectorized(lax.neg_p)
_defvectorized(lax.sign_p)
_defvectorized(lax.floor_p)
_defvectorized(lax.ceil_p)
_defvectorized(lax.round_p)
_defvectorized(lax.is_finite_p)
_defvectorized(lax.exp_p)
_defvectorized(lax.log_p)
_defvectorized(lax.expm1_p)
_defvectorized(lax.log1p_p)
_defvectorized(lax.tanh_p)
_defvectorized(lax.sin_p)
_defvectorized(lax.cos_p)
_defvectorized(lax.lgamma_p)
_defvectorized(lax.digamma_p)
_defvectorized(lax.erf_p)
_defvectorized(lax.erfc_p)
_defvectorized(lax.erf_inv_p)
_defvectorized(lax.real_p)
_defvectorized(lax.imag_p)
_defvectorized(lax.conj_p)
_defvectorized(lax.abs_p)
_defvectorized(lax.sqrt_p)

_defbroadcasting(lax.atan2_p)
_defbroadcasting(lax.complex_p)
_defbroadcasting(lax.pow_p)
_defbroadcasting(lax.and_p)
_defbroadcasting(lax.or_p)
_defbroadcasting(lax.xor_p)
_defbroadcasting(lax.add_p)
_defbroadcasting(lax.sub_p)
_defbroadcasting(lax.mul_p)
_defbroadcasting(lax.safe_mul_p)
_defbroadcasting(lax.div_p)
_defbroadcasting(lax.rem_p)
_defbroadcasting(lax.max_p)
_defbroadcasting(lax.min_p)
_defbroadcasting(lax.shift_left_p)
_defbroadcasting(lax.shift_right_arithmetic_p)
_defbroadcasting(lax.shift_right_logical_p)

_defidentity(lax.tie_in_p)

_defreducer(lax.reduce_sum_p, psum_p)
_defreducer(lax.reduce_max_p, pmax_p)
_defreducer(lax.reduce_min_p, pmin_p)


<<<<<<< HEAD
def _dot_papply_rule(name, size, vals, dims):
  x, _ = vals
  dim_nums = [((x.ndim,), (0,)), ((), ())]
  return _dot_general_papply_rule(name, size, vals, dims, dim_nums)
=======
def _dot_papply_rule(name, size, vals, dims, precision):
  x, y = vals
  xdim, ydim = dims
  if xdim is None:
    return lax.dot(x, y), ydim
  elif ydim is None:
    return lax.dot(x, y), xdim
  elif ydim == 0:
    if xdim != x.ndim:
      x = psplit(x, name, x.ndim, xdim)
    x = x[..., None]
    y = y[..., None, :]
    return psum(x * y, name), None
  else:
    y = pcollect(y, name)
    return lax.dot(x, y, precision), xdim

>>>>>>> 5a38228f

def _dot_general_papply_rule(name, size, vals, dims, dimension_numbers,
                             precision):
  x, y = vals
  xdim, ydim = dims

  (lhs_contract, rhs_contract), (lhs_batch, rhs_batch) = dimension_numbers

  if lhs_batch or rhs_batch:
    raise NotImplementedError(
        ('papply of dot_general with batch dimensions: '
         'xdim={}, ydim={}, dimension_numbers={}').format(
             xdim, ydim, dimension_numbers))

  def adjust_dims(dims, thresh):
    return tuple(i - 1 if i > thresh else i for i in dims if i != thresh)

  def sub_dims(xdim, ydim, xcontract, ycontract, xbatch, ybatch):
    if xdim is not None:
      xbatch = adjust_dims(xbatch, xdim)
      xcontract = adjust_dims(xcontract, xdim)
    if ydim is not None:
<<<<<<< HEAD
      ybatch = adjust_dims(ybatch, ydim)
      ycontract = adjust_dims(ycontract, ydim)
    return ((xcontract, ycontract), (xbatch, ybatch))

  def cases(x, y, xdim, ydim, xc, yc, xb, yb):
    # Consider three states in which an operand may be
    #   1: split, contracting
    #   2: split, not contracting
    #   3: not split
    #
    # We will handle the following cases, marked by corresponding letter
    # symbols:
    #
    #  |1 2 3|y
    # -+-----+-
    # 1|a b c
    # 2|d e f
    # 3|g h i
    # -+
    # x|
    #
    # Case i is already covered and we can assume that it is excluded at the
    # outset, since a papply rule is not invoked when no operands are split.

    if xdim in xc:
      # cases a, b, c
      if ydim in yc:
        # case a: both operands are split and contracting
        # TODO(frostig): Might the following work?
        # z = lax.dot_general(x, y, sub_dims(xdim, ydim, xc, yc, xb, yb))
        # return True, (psum(z, name), None)
        return False, 'both operands split and contracting'
      elif ydim is not None:
        # case b: x split and contracting, y split but not contracting
        # TODO(frostig): Might the following work?
        # new_ydim = yc[xc.index(xdim)]
        # y = all_to_all(y, name, new_ydim, ydim)
        # z = lax.dot_general(x, y, sub_dims(xdim, new_ydim, xc, yc, xb, yb))
        # return True, (psum(z, name), None)
        return False, 'rhs split but not contracting, lhs split and contracting'
=======
      sub_rhs_batch = adjust_dims(rhs_batch, ydim)
      sub_rhs_contract = adjust_dims(rhs_contract, ydim)
    return (
      (sub_lhs_contract, sub_rhs_contract), (sub_lhs_batch, sub_rhs_batch))

  def cases(x, y, xdim, ydim, xcontract, ycontract):
    if xdim in xcontract:
      if ydim in ycontract:
        # case: both operands are split and contracting
        z = lax.dot_general(x, y, sub_dims(xdim, ydim), precision)
        return True, (psum(z, name), None)
      elif ydim is not None:
        # case: x split and contracting, y split but not contracting
        new_ydim = ycontract[xcontract.index(xdim)]
        y = psplit(y, name, new_ydim, ydim)
        z = lax.dot_general(x, y, sub_dims(xdim, new_ydim), precision)
        return True, (psum(z, name), None)
>>>>>>> 5a38228f
      else:
        # case c: x split and contracting, y not split
        assert ydim is None
        return False, 'one operand split and contracting, other is not split'
    elif xdim is not None:
      # cases d, e, f
      if ydim in yc:
        # case d: x split but not contracting, y split and contracting
        # TODO(frostig): Might the following work?
        # new_xdim = xc[yc.index(ydim)]
        # x = all_to_all(x, name, new_xdim, xdim)
        # z = lax.dot_general(x, y, sub_dims(new_xdim, ydim, xc, yc, xb, yb))
        # return True, (psum(z, name), None)
        return False, 'lhs split but not contracting, rhs split and contracting'
      elif ydim is not None:
        # case e: both operands are split but not contracting
        y = _allgather(y, ydim, size, name)
        z = lax.dot_general(x, y, sub_dims(xdim, None, xc, yc, xb, yb))
        zdim = xdim + len(xb) - len([d for d in xrange(xdim) if d in xc])
        return True, (z, zdim)
      else:
        # case f: x split but not contracting, y not split
        assert ydim is None
        z = lax.dot_general(x, y, sub_dims(xdim, None, xc, yc, xb, yb))
        zdim = xdim + len(xb) - len([d for d in xrange(xdim) if d in xc])
        return True, (z, zdim)
    else:
      # cases g, h
      assert xdim is None
      if ydim in yc:
        # case g: x not split, y split and contracting
        return False, 'one operand split and contracting, other is not split'
      else:
        # case h: x not split, y split but not contracting
        assert ydim is not None
        # TODO(frostig): Might the following work?
        # z = lax.dot_general(x, y, sub_dims(None, ydim, xc, yc, xb, yb))
        # zdim = (
        #     ydim + len(xb) +                # batch dimensions
        #     x.ndim - len(xc) -              # non-contracting x dimensions
        #     len([d for d in xrange(ydim) if d in yc]))
        # return True, (z, zdim)
        return False, 'lhs not split, rhs split but not contracting'

    assert False, 'unreachable'

  ok, out = cases(
      x, y, xdim, ydim, lhs_contract, rhs_contract, lhs_batch, rhs_batch)
  if ok:
    return out
  else:
    raise NotImplementedError(
        ('papply of dot_general, {}: '
         'xdim={}, ydim={}, dimension_numbers={}').format(
             out, xdim, ydim, dimension_numbers))


def _reshape_papply_rule(name, size, vals, axes, new_sizes, dimensions,
                         old_sizes):
  operand, = vals
  axis, = axes

  def filter_ones(xs):
    return filter(lambda x: x != 1, xs)

  def find_new_axis(old_axis, old_sizes, new_sizes):
    left = onp.prod(old_sizes[:old_axis])
    size = old_sizes[old_axis]
    prod = 1
    for i, cur_sz in enumerate(new_sizes):
      if prod == left and cur_sz == size:
        return i
      prod = prod * cur_sz
    return None

  if dimensions is None:
    new_axis = find_new_axis(axis, old_sizes, new_sizes)
    if new_axis is not None:
      new_sizes_ = new_sizes[:new_axis] + new_sizes[new_axis + 1:]
      return lax.reshape(operand, new_sizes_, dimensions=dimensions), new_axis
    else:
      raise NotImplementedError(
          'papply of reshape that would change hidden dimension size')
  else:
    raise NotImplementedError('papply of reshape with `dimensions`')


def _transpose_papply_rule(name, size, vals, dims, permutation):
  x, = vals
  xdim, = dims
  local_perm = [i if i < xdim else i - 1 for i in permutation if i != xdim]
  return lax.transpose(x, local_perm), permutation.index(xdim)


def _select_papply_rule(name, size, vals, dims):
  dimset = {d for d in dims if d is not None}
  if len(dimset) != 1:
    raise NotImplementedError(
        'papply of select with operands split along different dimensions')
  dim, = dimset
  def drop(x, d):
    return _drop(x, dim, name) if d is None else x
  return lax.select_p.bind(*map(drop, vals, dims)), dim


def _add_jaxvals_papply_rule(name, size, vals, dims):
  x, y = vals
  xdim, ydim = dims
  if xdim == ydim:
    out_dim = xdim
  elif ydim is None:
    y = lax.psplit_like(y, x, name)
    out_dim = xdim
  else:
    x = lax.psplit_like(x, y, name)
    out_dim = ydim
  return ad_util.add_jaxvals_p.bind(x, y), out_dim


def _convert_element_type_papply_rule(
    name, size, vals, dims, new_dtype, **params):
  operand, = vals
  dim, = dims
  return convert_element_type(operand, new_dtype), dim


def _conv_general_dilated_papply_rule(
    name, size, vals, dims, window_strides, padding, lhs_dilation, rhs_dilation,
    dimension_numbers, precision, **unused_kwargs):
  lhs, rhs = vals
  lhs_dim, rhs_dim = dims
  lhs_spec_batch_dim = dimension_numbers.lhs_spec[0]
  if rhs_dim is None and lhs_dim == lhs_spec_batch_dim:
    lhs = reshape(lhs, tuple(onp.insert(lhs.shape, lhs_dim, 1)))
    out = conv_general_dilated(
        lhs, rhs, window_strides, padding, lhs_dilation, rhs_dilation,
        dimension_numbers, precision)
    return out, lhs_dim
  else:
    raise NotImplementedError(
        "splitting a convolution along anything but input batch dimension")


def _broadcast_in_dim_papply_rule(name, size, vals, dims, shape,
                                  broadcast_dimensions):
  operand, = vals
  dim, = dims
  out_dim = broadcast_dimensions[dim]
  if shape[out_dim] != shape[dim]:
    raise ValueError(
        "broadcast_in_dim changes hidden dimension size: {} to {}".format(
            shape[dim], shape[out_dim]))
  sub_bdims = tuple(onp.delete(broadcast_dimensions, dim))
  sub_shape = tuple(onp.delete(shape, out_dim))
  return broadcast_in_dim(operand, sub_shape, sub_bdims), out_dim


def _pad_papply_rule(name, size, vals, dims, padding_config):
  operand, padding_value = vals
  operand_dim, padding_value_dim = dims
  assert padding_value_dim is None
  padding_config = list(padding_config)
  if padding_config[operand_dim] == (0, 0, 0):
    padded = pad(
        operand,
        padding_value,
        padding_config[:operand_dim] + padding_config[operand_dim + 1:])
    return padded, operand_dim
  else:
    raise NotImplementedError(
        'pad changes size of hidden dimension {} with config {}'.format(
            operand_dim, padding_config))


def _slice_papply_rule(name, size, vals, dims, start_indices, limit_indices,
                       strides, **kwargs):
  operand, = vals
  dim, = dims
  start_indices = list(start_indices)
  limit_indices = list(limit_indices)

  if (start_indices[dim] != 0 or
      limit_indices[dim] != size or
      strides is not None and strides[dim] != 1):
    raise NotImplementedError('slice changes side of hidden dimension')

  out = slice(
      operand,
      start_indices[:dim] + start_indices[dim + 1:],
      limit_indices[:dim] + limit_indices[dim + 1:],
      strides[:dim] + strides[dim + 1:] if strides is not None else None)
  return out, dim


def _gather_papply_rule(
    name, size, vals, dims, dimension_numbers, slice_sizes, operand_shape):
  operand, start_indices = vals
  operand_dim, start_indices_dim = dims
  if (operand_dim is None and
      start_indices_dim is not None and
      start_indices_dim not in dimension_numbers.offset_dims and
      dimension_numbers.collapsed_slice_dims == (0,)):
    offset_dims = tuple(i - 1 if i > start_indices_dim else i
                        for i in dimension_numbers.offset_dims)
    dnums = GatherDimensionNumbers(
        offset_dims=offset_dims,
        collapsed_slice_dims=dimension_numbers.collapsed_slice_dims,
        start_index_map=dimension_numbers.start_index_map)
    out = gather(operand, start_indices, dimension_numbers=dnums,
                  slice_sizes=slice_sizes)
    out_dim = start_indices_dim + onp.sum(
        onp.less_equal(offset_dims, start_indices_dim))
    return out, out_dim
  else:
    raise NotImplementedError


parallel.papply_primitive_rules[lax.dot_p] = _dot_papply_rule
parallel.papply_primitive_rules[lax.dot_general_p] = _dot_general_papply_rule
parallel.papply_primitive_rules[lax.reshape_p] = _reshape_papply_rule
parallel.papply_primitive_rules[lax.transpose_p] = _transpose_papply_rule
parallel.papply_primitive_rules[lax.select_p] = _select_papply_rule
parallel.papply_primitive_rules[ad_util.add_jaxvals_p] = \
    _add_jaxvals_papply_rule
parallel.papply_primitive_rules[lax.convert_element_type_p] = \
    _convert_element_type_papply_rule
parallel.papply_primitive_rules[lax.conv_general_dilated_p] = \
    _conv_general_dilated_papply_rule
parallel.papply_primitive_rules[lax.broadcast_in_dim_p] = \
    _broadcast_in_dim_papply_rule
parallel.papply_primitive_rules[lax.pad_p] = _pad_papply_rule
parallel.papply_primitive_rules[lax.slice_p] = _slice_papply_rule
parallel.papply_primitive_rules[lax.gather_p] = _gather_papply_rule<|MERGE_RESOLUTION|>--- conflicted
+++ resolved
@@ -405,30 +405,10 @@
 _defreducer(lax.reduce_min_p, pmin_p)
 
 
-<<<<<<< HEAD
-def _dot_papply_rule(name, size, vals, dims):
+def _dot_papply_rule(name, size, vals, dims, precision):
   x, _ = vals
   dim_nums = [((x.ndim,), (0,)), ((), ())]
-  return _dot_general_papply_rule(name, size, vals, dims, dim_nums)
-=======
-def _dot_papply_rule(name, size, vals, dims, precision):
-  x, y = vals
-  xdim, ydim = dims
-  if xdim is None:
-    return lax.dot(x, y), ydim
-  elif ydim is None:
-    return lax.dot(x, y), xdim
-  elif ydim == 0:
-    if xdim != x.ndim:
-      x = psplit(x, name, x.ndim, xdim)
-    x = x[..., None]
-    y = y[..., None, :]
-    return psum(x * y, name), None
-  else:
-    y = pcollect(y, name)
-    return lax.dot(x, y, precision), xdim
-
->>>>>>> 5a38228f
+  return _dot_general_papply_rule(name, size, vals, dims, dim_nums, precision)
 
 def _dot_general_papply_rule(name, size, vals, dims, dimension_numbers,
                              precision):
@@ -451,7 +431,6 @@
       xbatch = adjust_dims(xbatch, xdim)
       xcontract = adjust_dims(xcontract, xdim)
     if ydim is not None:
-<<<<<<< HEAD
       ybatch = adjust_dims(ybatch, ydim)
       ycontract = adjust_dims(ycontract, ydim)
     return ((xcontract, ycontract), (xbatch, ybatch))
@@ -481,7 +460,8 @@
       if ydim in yc:
         # case a: both operands are split and contracting
         # TODO(frostig): Might the following work?
-        # z = lax.dot_general(x, y, sub_dims(xdim, ydim, xc, yc, xb, yb))
+        # z = lax.dot_general(
+        #     x, y, sub_dims(xdim, ydim, xc, yc, xb, yb), precision)
         # return True, (psum(z, name), None)
         return False, 'both operands split and contracting'
       elif ydim is not None:
@@ -489,28 +469,10 @@
         # TODO(frostig): Might the following work?
         # new_ydim = yc[xc.index(xdim)]
         # y = all_to_all(y, name, new_ydim, ydim)
-        # z = lax.dot_general(x, y, sub_dims(xdim, new_ydim, xc, yc, xb, yb))
+        # z = lax.dot_general(
+        #     x, y, sub_dims(xdim, new_ydim, xc, yc, xb, yb), precision)
         # return True, (psum(z, name), None)
         return False, 'rhs split but not contracting, lhs split and contracting'
-=======
-      sub_rhs_batch = adjust_dims(rhs_batch, ydim)
-      sub_rhs_contract = adjust_dims(rhs_contract, ydim)
-    return (
-      (sub_lhs_contract, sub_rhs_contract), (sub_lhs_batch, sub_rhs_batch))
-
-  def cases(x, y, xdim, ydim, xcontract, ycontract):
-    if xdim in xcontract:
-      if ydim in ycontract:
-        # case: both operands are split and contracting
-        z = lax.dot_general(x, y, sub_dims(xdim, ydim), precision)
-        return True, (psum(z, name), None)
-      elif ydim is not None:
-        # case: x split and contracting, y split but not contracting
-        new_ydim = ycontract[xcontract.index(xdim)]
-        y = psplit(y, name, new_ydim, ydim)
-        z = lax.dot_general(x, y, sub_dims(xdim, new_ydim), precision)
-        return True, (psum(z, name), None)
->>>>>>> 5a38228f
       else:
         # case c: x split and contracting, y not split
         assert ydim is None
@@ -522,19 +484,22 @@
         # TODO(frostig): Might the following work?
         # new_xdim = xc[yc.index(ydim)]
         # x = all_to_all(x, name, new_xdim, xdim)
-        # z = lax.dot_general(x, y, sub_dims(new_xdim, ydim, xc, yc, xb, yb))
+        # z = lax.dot_general(
+        #     x, y, sub_dims(new_xdim, ydim, xc, yc, xb, yb), precision)
         # return True, (psum(z, name), None)
         return False, 'lhs split but not contracting, rhs split and contracting'
       elif ydim is not None:
         # case e: both operands are split but not contracting
         y = _allgather(y, ydim, size, name)
-        z = lax.dot_general(x, y, sub_dims(xdim, None, xc, yc, xb, yb))
+        z = lax.dot_general(
+            x, y, sub_dims(xdim, None, xc, yc, xb, yb), precision)
         zdim = xdim + len(xb) - len([d for d in xrange(xdim) if d in xc])
         return True, (z, zdim)
       else:
         # case f: x split but not contracting, y not split
         assert ydim is None
-        z = lax.dot_general(x, y, sub_dims(xdim, None, xc, yc, xb, yb))
+        z = lax.dot_general(
+            x, y, sub_dims(xdim, None, xc, yc, xb, yb), precision)
         zdim = xdim + len(xb) - len([d for d in xrange(xdim) if d in xc])
         return True, (z, zdim)
     else:
@@ -547,7 +512,8 @@
         # case h: x not split, y split but not contracting
         assert ydim is not None
         # TODO(frostig): Might the following work?
-        # z = lax.dot_general(x, y, sub_dims(None, ydim, xc, yc, xb, yb))
+        # z = lax.dot_general(
+        #     x, y, sub_dims(None, ydim, xc, yc, xb, yb), precision)
         # zdim = (
         #     ydim + len(xb) +                # batch dimensions
         #     x.ndim - len(xc) -              # non-contracting x dimensions
