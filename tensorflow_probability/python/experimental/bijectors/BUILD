--- conflicted
+++ resolved
@@ -106,7 +106,18 @@
 )
 
 multi_substrate_py_library(
-<<<<<<< HEAD
+    name = "sharded",
+    srcs = ["sharded.py"],
+    deps = [
+        # tensorflow dep,
+        "//tensorflow_probability/python/distributions:distribution",
+        "//tensorflow_probability/python/distributions:log_prob_ratio",
+        "//tensorflow_probability/python/internal:distribute_lib",
+        "//tensorflow_probability/python/internal:samplers",
+    ],
+)
+
+multi_substrate_py_library(
     name = "highway_flow",
     srcs = ["highway_flow.py"],
     srcs_version = "PY3",
@@ -127,21 +138,27 @@
         "//tensorflow_probability/python/internal:samplers",
         "//tensorflow_probability/python/internal:tensor_util",
         "//tensorflow_probability/python/util",
-=======
-    name = "sharded",
-    srcs = ["sharded.py"],
-    deps = [
-        # tensorflow dep,
-        "//tensorflow_probability/python/distributions:distribution",
-        "//tensorflow_probability/python/distributions:log_prob_ratio",
-        "//tensorflow_probability/python/internal:distribute_lib",
-        "//tensorflow_probability/python/internal:samplers",
->>>>>>> 3e5a14e2
     ],
 )
 
 multi_substrate_py_test(
-<<<<<<< HEAD
+    name = "sharded_test",
+    size = "medium",
+    srcs = ["sharded_test.py"],
+    disabled_substrates = ["numpy"],
+    python_version = "PY3",
+    deps = [
+        ":sharded",
+        # tensorflow dep,
+        "//tensorflow_probability",
+        "//tensorflow_probability/python/internal:distribute_lib",
+        "//tensorflow_probability/python/internal:distribute_test_lib",
+        "//tensorflow_probability/python/internal:samplers",
+        "//tensorflow_probability/python/internal:test_util",
+    ],
+)
+
+multi_substrate_py_test(
     name = "highway_flow_test",
     size = "medium",
     srcs = ["highway_flow_test.py"],
@@ -153,19 +170,6 @@
         # tensorflow dep,
         "//tensorflow_probability",
         "//tensorflow_probability/python/distributions:mvn_diag",
-=======
-    name = "sharded_test",
-    size = "medium",
-    srcs = ["sharded_test.py"],
-    disabled_substrates = ["numpy"],
-    python_version = "PY3",
-    deps = [
-        ":sharded",
-        # tensorflow dep,
-        "//tensorflow_probability",
-        "//tensorflow_probability/python/internal:distribute_lib",
-        "//tensorflow_probability/python/internal:distribute_test_lib",
->>>>>>> 3e5a14e2
         "//tensorflow_probability/python/internal:samplers",
         "//tensorflow_probability/python/internal:test_util",
     ],
